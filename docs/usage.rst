--- conflicted
+++ resolved
@@ -41,14 +41,10 @@
 to blacklist specific regions (specified as chr:start-end). Sequences of
 blacklisted regions are replaced by 'N' nucleotides in the generated reference.
 
-<<<<<<< HEAD
 **Failure to blacklist shared sequences will result in multiple alignments and
 prevent proper identification of transposon insertions.**
 
 The command for building a Tophat-Fusion reference is nearly identical:
-=======
-The command for building a reference for Tophat-Fusion is nearly identical:
->>>>>>> dec83687
 
 .. code:: bash
 
